--- conflicted
+++ resolved
@@ -9,17 +9,13 @@
 
 from funcx.sdk.client import FuncXClient
 from funcx.endpoint.utils.zmq_worker import ZMQWorker
-<<<<<<< HEAD
-from funcx.endpoint.config import (_get_parsl_config, _get_executor)
-=======
-from funcx.endpoint.config import (_get_parsl_config, _load_auth_client)
+from funcx.endpoint.config import (_get_parsl_config, _load_auth_client, _get_executor)
 from funcx.sdk.config import lookup_option, write_option
 
 from funcx.executor.high_throughput.executor import HighThroughputExecutor
 from parsl.providers import LocalProvider
 from parsl.channels import LocalChannel
 from parsl.config import Config
->>>>>>> 2cb61b5d
 
 from parsl.app.app import python_app
 
@@ -112,16 +108,12 @@
         None
         """
 
-<<<<<<< HEAD
         logging.info(f"Endpoint ID: {self.endpoint_uuid}")
 
         # Start parsl
         self.dfk = parsl.load(_get_parsl_config())
 
-        zmq_worker = ZMQWorker("tcp://{}:{}".format(self.ip, self.port), self.endpoint_uuid)
-=======
         endpoint_worker = ZMQWorker("tcp://{}:{}".format(self.ip, self.port), self.endpoint_uuid)
->>>>>>> 2cb61b5d
         task_q = queue.Queue()
         result_q = queue.Queue()
         threads = []
@@ -223,15 +215,8 @@
 
 def start_endpoint():
     logging.debug("Starting endpoint")
-    ep = FuncXEndpoint(ip='funcX.org', port=50001)
+    ep = FuncXEndpoint(ip='funcX.org', port=50001, container_type='docker')
 
 
 if __name__ == "__main__":
-    logging.debug("Starting endpoint")
-<<<<<<< HEAD
-    ep = FuncXEndpoint('funcX.org', 50001, container_type='docker')
-    #ep._stage_container(1, 'docker')
-    ep.endpoint_worker()
-=======
-    ep = FuncXEndpoint(ip='funcX.org', port=50001)
->>>>>>> 2cb61b5d
+    start_endpoint()