--- conflicted
+++ resolved
@@ -54,12 +54,9 @@
                  openid_authorizer=None,
                  funcx_service_address='https://api2.funcx.org/v2',
                  check_endpoint_version=False,
-<<<<<<< HEAD
                  asynchronous=False,
                  loop=None,
-=======
                  use_offprocess_checker=True,
->>>>>>> 33ddd6df
                  **kwargs):
         """
         Initialize the client
@@ -89,7 +86,6 @@
             The address of the funcX web service to communicate with.
             Default: https://api.funcx.org/v2
 
-<<<<<<< HEAD
         asynchronous: bool
         Should the API use asynchronous interactions with the web service? Currently
         only impacts the run method
@@ -99,12 +95,11 @@
         If asynchronous mode is requested, then you can provide an optional event loop
         instance. If None, then we will access asyncio.get_event_loop()
         Default: None
-=======
+        
         use_offprocess_checker: Bool,
             Use this option to disable the offprocess_checker in the FuncXSerializer used
             by the client.
             Default: True
->>>>>>> 33ddd6df
 
         Keyword arguments are the same as for BaseClient.
 
