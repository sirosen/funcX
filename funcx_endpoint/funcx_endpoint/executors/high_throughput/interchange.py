--- conflicted
+++ resolved
@@ -700,7 +700,6 @@
                 len(self._ready_manager_queue),
                 len(interesting_managers)))
 
-<<<<<<< HEAD
             if time.time() - last_two_loop_time > self.config.two_loop_interval:
                 task_dispatch, dispatched_task = naive_interchange_task_dispatch(interesting_managers,
                                                                                  self.pending_task_queue,
@@ -714,12 +713,7 @@
                                                                                  self._ready_manager_queue,
                                                                                  scheduler_mode=self.config.scheduler_mode,
                                                                                  two_loop=False)
-=======
-            task_dispatch, dispatched_task = naive_interchange_task_dispatch(interesting_managers,
-                                                                             self.pending_task_queue,
-                                                                             self._ready_manager_queue,
-                                                                             scheduler_mode=self.scheduler_mode)
->>>>>>> caa42037
+
             self.total_pending_task_count -= dispatched_task
 
             for manager in task_dispatch:
