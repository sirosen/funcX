--- conflicted
+++ resolved
@@ -86,21 +86,13 @@
                  log_max_bytes=256 * 1024 * 1024,  # in bytes
                  log_backup_count=1,
                  working_dir=None,
-<<<<<<< HEAD
-                 log_max_bytes=256 * (10 ** 6),
-                 log_backup_count=1,
+                 stdout="./interchange.stdout",
+                 stderr="./interchange.stderr",
                  worker_debug=False):
 
         # Execution backends
         self.executors = executors  # List of executors
 
-=======
-                 worker_debug=False,
-                 stdout="./interchange.stdout",
-                 stderr="./interchange.stderr",
-                 detach_endpoint=True,
-                 interchange_file_logger=True):
->>>>>>> d8872956
         # Scaling mechanics
         self.provider = provider
         self.scaling_enabled = scaling_enabled
@@ -124,14 +116,5 @@
         self.log_backup_count = log_backup_count
         self.working_dir = working_dir
         self.worker_debug = worker_debug
-<<<<<<< HEAD
-        self.log_max_bytes = log_max_bytes
-        self.log_backup_count = log_backup_count
-=======
         self.stdout = stdout
-        self.stderr = stderr
-        self.interchange_file_logger = interchange_file_logger
-
-        # Endpoint behavior
-        self.detach_endpoint = detach_endpoint
->>>>>>> d8872956
+        self.stderr = stderr