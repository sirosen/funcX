#!/usr/bin/env python
import argparse
from typing import Tuple, Dict

import zmq
import os
import sys
import platform
import random
import time
import pickle
import logging
import queue
import threading
import json
import daemon
import collections
import multiprocessing

from parsl.executors.errors import ScalingFailed
from parsl.version import VERSION as PARSL_VERSION

from funcx_endpoint.executors.high_throughput.messages import Message, COMMAND_TYPES, MessageType, Task
from funcx_endpoint.executors.high_throughput.messages import EPStatusReport, Heartbeat, TaskStatusCode
from funcx.sdk.client import FuncXClient
from funcx_endpoint.executors.high_throughput.interchange_task_dispatch import naive_interchange_task_dispatch
from funcx.serialize import FuncXSerializer
from funcx_endpoint.endpoint.taskqueue import TaskQueue
from queue import Queue

LOOP_SLOWDOWN = 0.0  # in seconds
HEARTBEAT_CODE = (2 ** 32) - 1
PKL_HEARTBEAT_CODE = pickle.dumps(HEARTBEAT_CODE)


class ShutdownRequest(Exception):
    """ Exception raised when any async component receives a ShutdownRequest
    """

    def __init__(self):
        self.tstamp = time.time()

    def __repr__(self):
        return "Shutdown request received at {}".format(self.tstamp)


class ManagerLost(Exception):
    """ Task lost due to worker loss. Worker is considered lost when multiple heartbeats
    have been missed.
    """

    def __init__(self, worker_id):
        self.worker_id = worker_id
        self.tstamp = time.time()

    def __repr__(self):
        return "Task failure due to loss of worker {}".format(self.worker_id)


class BadRegistration(Exception):
    ''' A new Manager tried to join the executor with a BadRegistration message
    '''

    def __init__(self, worker_id, critical=False):
        self.worker_id = worker_id
        self.tstamp = time.time()
        self.handled = "critical" if critical else "suppressed"

    def __repr__(self):
        return "Manager:{} caused a {} failure".format(self.worker_id,
                                                       self.handled)


class EndpointInterchange(object):
    """ Interchange is a task orchestrator for distributed systems.

    1. Asynchronously queue large volume of tasks (>100K)
    2. Allow for workers to join and leave the union
    3. Detect workers that have failed using heartbeats
    4. Service single and batch requests from workers
    5. Be aware of requests worker resource capacity,
       eg. schedule only jobs that fit into walltime.

    TODO: We most likely need a PUB channel to send out global commandzs, like shutdown
    """

    def __init__(self,
                 config,
                 client_address="127.0.0.1",
                 interchange_address="127.0.0.1",
                 client_ports: Tuple[int, int, int] = (50055, 50056, 50057),
                 launch_cmd=None,
                 logdir=".",
                 logging_level=logging.INFO,
                 endpoint_id=None,
                 keys_dir=".curve",
                 suppress_failure=True,
                 ):
        """
        Parameters
        ----------
        config : funcx.Config object
             Funcx config object that describes how compute should be provisioned

        client_address : str
             The ip address at which the parsl client can be reached. Default: "127.0.0.1"

        interchange_address : str
             The ip address at which the workers will be able to reach the Interchange. Default: "127.0.0.1"

        client_ports : Tuple[int, int, int]
             The ports at which the client can be reached

        launch_cmd : str
             TODO : update

        logdir : str
             Parsl log directory paths. Logs and temp files go here. Default: '.'

        logging_level : int
             Logging level as defined in the logging module. Default: logging.INFO (20)

        keys_dir : str
             Directory from where keys used for communicating with the funcX service (forwarders)
             are stored

        endpoint_id : str
             Identity string that identifies the endpoint to the broker

        suppress_failure : Bool
             When set to True, the interchange will attempt to suppress failures. Default: False
        """
        self.logdir = logdir
        try:
            os.makedirs(self.logdir)
        except FileExistsError:
            pass

        start_file_logger(os.path.join(self.logdir, "EndpointInterchange.log"), name="funcx_endpoint", level=logging_level)
        logger.info("logger location {}".format(logger.handlers))
        logger.info("Initializing EndpointInterchange process with Endpoint ID: {}".format(endpoint_id))
        self.config = config
        logger.info("Got config : {}".format(config))

        self.client_address = client_address
        self.interchange_address = interchange_address
        self.client_ports = client_ports
        self.suppress_failure = suppress_failure

        self.heartbeat_period = self.config.heartbeat_period
        self.heartbeat_threshold = self.config.heartbeat_threshold
        # initalize the last heartbeat time to start the loop
        self.last_heartbeat = time.time()
        self.keys_dir = keys_dir
        self.serializer = FuncXSerializer()
        logger.info("Attempting connection to client at {} on ports: {},{},{}".format(
            client_address, client_ports[0], client_ports[1], client_ports[2]))

        self.command_channel = TaskQueue(client_address,
                                         port=client_ports[2],
                                         identity=endpoint_id,
                                         mode='client',
                                         RCVTIMEO=1000,  # in milliseconds
                                         keys_dir=keys_dir,
                                         set_hwm=True)

        # TODO :Register all channels with the authentication string.
        self.command_channel.put('forwarder', pickle.dumps({"registration": endpoint_id}))
        logger.info(f"Connected to funcX forwarder at {client_address}")

        self.pending_task_queue = Queue()
        self.containers = {}
        self.total_pending_task_count = 0
        self.fxs = FuncXClient()

        logger.info("Interchange address is {}".format(self.interchange_address))

        self.endpoint_id = endpoint_id

        self.current_platform = {'parsl_v': PARSL_VERSION,
                                 'python_v': "{}.{}.{}".format(sys.version_info.major,
                                                               sys.version_info.minor,
                                                               sys.version_info.micro),
                                 'libzmq_v': zmq.zmq_version(),
                                 'pyzmq_v': zmq.pyzmq_version(),
                                 'os': platform.system(),
                                 'hname': platform.node(),
                                 'dir': os.getcwd()}

        logger.info("Platform info: {}".format(self.current_platform))
        try:
            self.load_config()
        except Exception:
            logger.exception("Caught exception")
            raise

        self.tasks = set()
        self.task_status_deltas = {}

    def load_config(self):
        """ Load the config
        """
        logger.info("Loading endpoint local config")

<<<<<<< HEAD
=======
        working_dir = self.config.working_dir
        if self.config.working_dir is None:
            working_dir = os.path.join(self.logdir, "worker_logs")
        logger.info("Setting working_dir: {}".format(working_dir))

>>>>>>> 23290d5a
        self.results_passthrough = multiprocessing.Queue()
        self.executors = {}
        for executor in self.config.executors:
            logger.info(f"Initializing executor: {executor.label}")
            executor.funcx_service_address = self.config.funcx_service_address
            if not executor.endpoint_id:
                executor.endpoint_id = self.endpoint_id
            else:
                if not executor.endpoint_id == self.endpoint_id:
                    raise Exception('InconsistentEndpointId')
            self.executors[executor.label] = executor
            if executor.run_dir is None:
                executor.run_dir = self.logdir
            if hasattr(executor, 'passthrough') and executor.passthrough is True:
                executor.start(results_passthrough=self.results_passthrough)
                # executor._start_remote_interchange_process()

    def migrate_tasks_to_internal(self, kill_event, status_request):
        """Pull tasks from the incoming tasks 0mq pipe onto the internal
        pending task queue

        Parameters:
        -----------
        kill_event : threading.Event
              Event to let the thread know when it is time to die.
        """
        logger.info("[TASK_PULL_THREAD] Starting")
        task_counter = 0
        # Create the incoming queue in the thread to keep
        # zmq.context in the same thread. zmq.context is not thread-safe
        self.task_incoming = TaskQueue(self.client_address,
                                       port=self.client_ports[0],
                                       identity=self.endpoint_id,
                                       mode='client',
                                       set_hwm=True,
                                       keys_dir=self.keys_dir,
                                       RCVTIMEO=1000)
        self.task_incoming.put('forwarder', pickle.dumps({"registration": self.endpoint_id}))
        logger.info(f"Task incoming on tcp://{self.client_address}:{self.client_ports[0]}")

        poller = zmq.Poller()
        poller.register(self.task_incoming, zmq.POLLIN)

        while not kill_event.is_set():

            try:
                if int(time.time() - self.last_heartbeat) > self.heartbeat_threshold:
                    logger.critical("[TASK_PULL_THREAD] Missed too many heartbeats. Setting kill event.")
                    kill_event.set()
                    break

                try:
                    # TODO : Check the kwarg options for get
                    raw_msg = self.task_incoming.get()[0]
                    self.last_heartbeat = time.time()
                except zmq.Again:
                    # We just timed out while attempting to receive
                    logger.debug("[TASK_PULL_THREAD] {} tasks in internal queue".format(self.total_pending_task_count))
                    continue
                except Exception:
                    logger.exception("[TASK_PULL_THREAD] Unknown exception while waiting for tasks")

                # YADU: TODO We need to do the routing here
                try:
                    msg = Message.unpack(raw_msg)
                except Exception:
                    logger.exception("[TASK_PULL_THREAD] Failed to unpack message from forwarder")
                    pass

                if msg == 'STOP':
                    kill_event.set()
                    break

                elif isinstance(msg, Heartbeat):
                    logger.info("[TASK_PULL_THREAD] Got heartbeat from funcx-forwarder")

                elif isinstance(msg, Task):
                    logger.info(f"[TASK_PULL_THREAD] Received task:{msg.task_id}")
                    self.pending_task_queue.put(msg)
                    self.total_pending_task_count += 1
                    self.task_status_deltas[msg.task_id] = TaskStatusCode.WAITING_FOR_NODES
                    task_counter += 1
                    logger.debug(f"[TASK_PULL_THREAD] Task counter:{task_counter} Pending Tasks: {self.total_pending_task_count}")

                else:
                    logger.warning(f"[TASK_PULL_THREAD] Unknown message type received: {msg}")

            except Exception:
                logger.exception("[TASK_PULL_THREAD] Something really bad happened")
                continue

    def get_container(self, container_uuid):
        """ Get the container image location if it is not known to the interchange"""
        if container_uuid not in self.containers:
            if container_uuid == 'RAW' or not container_uuid:
                self.containers[container_uuid] = 'RAW'
            else:
                try:
                    container = self.fxs.get_container(container_uuid, self.config.container_type)
                except Exception:
                    logger.exception("[FETCH_CONTAINER] Unable to resolve container location")
                    self.containers[container_uuid] = 'RAW'
                else:
                    logger.info("[FETCH_CONTAINER] Got container info: {}".format(container))
                    self.containers[container_uuid] = container.get('location', 'RAW')
        return self.containers[container_uuid]

    def _status_report_loop(self, kill_event, status_report_queue: queue.Queue):
        logger.debug("[STATUS] Status reporting loop starting")
        """
        while not kill_event.is_set():
            msg = EPStatusReport(
                self.endpoint_id,
                self.get_status_report(),
                self.task_status_deltas
            )
            logger.info("[STATUS] Sending status report to forwarder, and clearing task deltas.")
            status_report_queue.put(msg.pack())
            self.task_status_deltas.clear()
            time.sleep(self.heartbeat_period)
        """
        pass

    def _command_server(self, kill_event):
        """ Command server to run async command to the interchange

        We want to be able to receive the following not yet implemented/updated commands:
         - OutstandingCount
         - ListManagers (get outstanding broken down by manager)
         - HoldWorker
         - Shutdown
        """
        logger.debug("[COMMAND] Command Server Starting")

        while not kill_event.is_set():
            try:
                # Wait for 1000 ms
                buffer = self.command_channel.get(timeout=1000)
                logger.debug(f"[COMMAND] Received command request {buffer}")
                command = Message.unpack(buffer)
                if command.type not in COMMAND_TYPES:
                    logger.error("Received incorrect message type on command channel")
                    self.command_channel.put(bytes())
                    continue

                if command.type is MessageType.HEARTBEAT_REQ:
                    logger.info("[COMMAND] Received synchonous HEARTBEAT_REQ from hub")
                    logger.info(f"[COMMAND] Replying with Heartbeat({self.endpoint_id})")
                    reply = Heartbeat(self.endpoint_id)

                logger.debug("[COMMAND] Reply: {}".format(reply))
                self.command_channel.put(reply.pack())

            except zmq.Again:
                # logger.debug("[COMMAND] is alive")
                continue

    def stop(self):
        """Prepare the interchange for shutdown"""
        self._kill_event.set()
        self._task_puller_thread.join()
        self._command_thread.join()

    def start(self):
        """ Start the Interchange
        """
        logger.info("Starting EndpointInterchange")

        start = time.time()
        count = 0

        self._kill_event = threading.Event()
        self._status_request = threading.Event()
        self._task_puller_thread = threading.Thread(target=self.migrate_tasks_to_internal,
                                                    args=(self._kill_event, self._status_request, ))
        self._task_puller_thread.start()

        self._command_thread = threading.Thread(target=self._command_server,
                                                args=(self._kill_event, ))
        self._command_thread.start()

        status_report_queue = queue.Queue()
        self._status_report_thread = threading.Thread(target=self._status_report_loop,
                                                      args=(self._kill_event, status_report_queue))
        self._status_report_thread.start()

        self.results_outgoing = TaskQueue(self.client_address,
                                          port=self.client_ports[1],
                                          identity=self.endpoint_id,
                                          mode='client',
                                          keys_dir=self.keys_dir,
                                          # Fail immediately if results cannot be sent back
                                          SNDTIMEO=0,
                                          set_hwm=True)
        self.results_outgoing.put('forwarder', pickle.dumps({"registration": self.endpoint_id}))

        executor = list(self.executors.values())[0]
        last = time.time()

        while True:
            if last + self.heartbeat_threshold < time.time():
                logger.debug("[MAIN] alive")
                last = time.time()
                try:
                    # Adding results heartbeat to essentially force a TCP keepalive
                    # without meddling with OS TCP keepalive defaults
                    self.results_outgoing.put('forwarder', b'HEARTBEAT')
                except Exception:
                    logger.exception("[MAIN] Sending heartbeat to the forwarder over the results channel has failed")
                    raise

            try:
                task = self.pending_task_queue.get(block=True, timeout=0.01)
                executor.submit_raw(task.pack())
            except queue.Empty:
                pass
            except Exception:
                logger.exception("[MAIN] Unhandled issue while waiting for pending tasks")
                pass

            try:
                results = self.results_passthrough.get(False, 0.01)

                # results will be a pickled dict with task_id, container_id, and results/exception
                self.results_outgoing.put('forwarder', results)
                logger.info("Passing result to forwarder")

            except queue.Empty:
                pass

            except Exception:
                logger.exception("[MAIN] Something broke while forwarding results from executor to forwarder queues")
                continue

        delta = time.time() - start
        logger.info("Processed {} tasks in {} seconds".format(count, delta))
        logger.warning("Exiting")

    def get_status_report(self):
        """ Get utilization numbers
        """
        total_cores = 0
        total_mem = 0
        core_hrs = 0
        active_managers = 0
        free_capacity = 0
        outstanding_tasks = self.get_total_tasks_outstanding()
        pending_tasks = self.total_pending_task_count
        num_managers = len(self._ready_manager_queue)
        live_workers = self.get_total_live_workers()

        for manager in self._ready_manager_queue:
            total_cores += self._ready_manager_queue[manager]['cores']
            total_mem += self._ready_manager_queue[manager]['mem']
            active_dur = abs(time.time() - self._ready_manager_queue[manager]['reg_time'])
            core_hrs += (active_dur * total_cores) / 3600
            if self._ready_manager_queue[manager]['active']:
                active_managers += 1
            free_capacity += self._ready_manager_queue[manager]['free_capacity']['total_workers']

        result_package = {'task_id': -2,
                          'info': {'total_cores': total_cores,
                                   'total_mem': total_mem,
                                   'new_core_hrs': core_hrs - self.last_core_hr_counter,
                                   'total_core_hrs': round(core_hrs, 2),
                                   'managers': num_managers,
                                   'active_managers': active_managers,
                                   'total_workers': live_workers,
                                   'idle_workers': free_capacity,
                                   'pending_tasks': pending_tasks,
                                   'outstanding_tasks': outstanding_tasks,
                                   'worker_mode': self.config.worker_mode,
                                   'scheduler_mode': self.config.scheduler_mode,
                                   'scaling_enabled': self.config.scaling_enabled,
                                   'mem_per_worker': self.config.mem_per_worker,
                                   'cores_per_worker': self.config.cores_per_worker,
                                   'prefetch_capacity': self.config.prefetch_capacity,
                                   'max_blocks': self.config.provider.max_blocks,
                                   'min_blocks': self.config.provider.min_blocks,
                                   'max_workers_per_node': self.config.max_workers_per_node,
                                   'nodes_per_block': self.config.provider.nodes_per_block
        }}

        self.last_core_hr_counter = core_hrs
        return result_package

    def scale_out(self, blocks=1, task_type=None):
        """Scales out the number of blocks by "blocks"

        Raises:
             NotImplementedError
        """
        r = []
        for i in range(blocks):
            if self.config.provider:
                self._block_counter += 1
                external_block_id = str(self._block_counter)
                if not task_type and self.config.scheduler_mode == 'hard':
                    launch_cmd = self.launch_cmd.format(block_id=external_block_id, worker_type='RAW')
                else:
                    launch_cmd = self.launch_cmd.format(block_id=external_block_id, worker_type=task_type)
                if not task_type:
                    internal_block = self.config.provider.submit(launch_cmd, 1)
                else:
                    internal_block = self.config.provider.submit(launch_cmd, 1, task_type)
                logger.debug("Launched block {}->{}".format(external_block_id, internal_block))
                if not internal_block:
                    raise(ScalingFailed(self.provider.label,
                                        "Attempts to provision nodes via provider has failed"))
                self.blocks[external_block_id] = internal_block
                self.block_id_map[internal_block] = external_block_id
            else:
                logger.error("No execution provider available")
                r = None
        return r

    def scale_in(self, blocks=None, block_ids=[], task_type=None):
        """Scale in the number of active blocks by specified amount.

        Parameters
        ----------
        blocks : int
            # of blocks to terminate

        block_ids : [str.. ]
            List of external block ids to terminate
        """
        if task_type:
            logger.info("Scaling in blocks of specific task type {}. Let the provider decide which to kill".format(task_type))
            if self.config.scaling_enabled and self.config.provider:
                to_kill, r = self.config.provider.cancel(blocks, task_type)
                logger.info("Get the killed blocks: {}, and status: {}".format(to_kill, r))
                for job in to_kill:
                    logger.info("[scale_in] Getting the block_id map {} for job {}".format(self.block_id_map, job))
                    block_id = self.block_id_map[job]
                    logger.info("[scale_in] Holding block {}".format(block_id))
                    self._hold_block(block_id)
                    self.blocks.pop(block_id)
                return r

        if block_ids:
            block_ids_to_kill = block_ids
        else:
            block_ids_to_kill = list(self.blocks.keys())[:blocks]

        # Try a polite terminate
        # TODO : Missing logic to hold blocks
        for block_id in block_ids_to_kill:
            self._hold_block(block_id)

        # Now kill via provider
        to_kill = [self.blocks.pop(bid) for bid in block_ids_to_kill]

        if self.config.scaling_enabled and self.config.provider:
            r = self.config.provider.cancel(to_kill)

        return r

    def provider_status(self):
        """ Get status of all blocks from the provider
        """
        status = []
        if self.config.provider:
            logger.debug("[MAIN] Getting the status of {} blocks.".format(list(self.blocks.values())))
            status = self.config.provider.status(list(self.blocks.values()))
            logger.debug("[MAIN] The status is {}".format(status))

        return status


def start_file_logger(filename, name=__name__, level=logging.DEBUG, format_string=None):
    """Add a stream log handler.

    Parameters
    ---------

    filename: string
        Name of the file to write logs to. Required.
    name: string
        Logger name. Default="parsl.executors.interchange"
    level: logging.LEVEL
        Set the logging level. Default=logging.DEBUG
        - format_string (string): Set the format string
    format_string: string
        Format string to use.

    Returns
    -------
        None.
    """
    if format_string is None:
        format_string = "%(asctime)s.%(msecs)03d %(name)s:%(lineno)d [%(levelname)s]  %(message)s"

    global logger
    logger = logging.getLogger(name)
    logger.setLevel(level)
    if not len(logger.handlers):
        handler = logging.FileHandler(filename)
        handler.setLevel(level)
        formatter = logging.Formatter(format_string, datefmt='%Y-%m-%d %H:%M:%S')
        handler.setFormatter(formatter)
        logger.addHandler(handler)


def starter(comm_q, *args, **kwargs):
    """Start the interchange process

    The executor is expected to call this function. The args, kwargs match that of the Interchange.__init__
    """
    # logger = multiprocessing.get_logger()
    ic = EndpointInterchange(*args, **kwargs)
    # comm_q.put((ic.worker_task_port,
    #            ic.worker_result_port))
    ic.start()


def cli_run():

    parser = argparse.ArgumentParser()
    parser.add_argument("-c", "--client_address", required=True,
                        help="Client address")
    parser.add_argument("--client_ports", required=True,
                        help="client ports as a triple of outgoing,incoming,command")
    parser.add_argument("--worker_port_range",
                        help="Worker port range as a tuple")
    parser.add_argument("-l", "--logdir", default="./parsl_worker_logs",
                        help="Parsl worker log directory")
    parser.add_argument("--worker_ports", default=None,
                        help="OPTIONAL, pair of workers ports to listen on, eg --worker_ports=50001,50005")
    parser.add_argument("--suppress_failure", action='store_true',
                        help="Enables suppression of failures")
    parser.add_argument("--endpoint_id", required=True,
                        help="Endpoint ID, used to identify the endpoint to the remote broker")
    parser.add_argument("--hb_threshold",
                        help="Heartbeat threshold in seconds")
    parser.add_argument("--config", default=None,
                        help="Configuration object that describes provisioning")
    parser.add_argument("-d", "--debug", action='store_true',
                        help="Enables debug logging")

    print("Starting HTEX Intechange")
    args = parser.parse_args()

    optionals = {}
    optionals['suppress_failure'] = args.suppress_failure
    optionals['logdir'] = os.path.abspath(args.logdir)
    optionals['client_address'] = args.client_address
    optionals['client_ports'] = [int(i) for i in args.client_ports.split(',')]
    optionals['endpoint_id'] = args.endpoint_id

    # DEBUG ONLY : TODO: FIX
    if args.config is None:
        from funcx_endpoint.endpoint.utils.config import Config
        from parsl.providers import LocalProvider

        config = Config(
            worker_debug=True,
            scaling_enabled=True,
            provider=LocalProvider(
                init_blocks=1,
                min_blocks=1,
                max_blocks=1,
            ),
            max_workers_per_node=2,
            funcx_service_address='http://127.0.0.1:8080'
        )
        optionals['config'] = config
    else:
        optionals['config'] = args.config

    if args.debug:
        optionals['logging_level'] = logging.DEBUG
    if args.worker_ports:
        optionals['worker_ports'] = [int(i) for i in args.worker_ports.split(',')]
    if args.worker_port_range:
        optionals['worker_port_range'] = [int(i) for i in args.worker_port_range.split(',')]

    ic = EndpointInterchange(**optionals)
    ic.start()

    """
    with daemon.DaemonContext():
    """<|MERGE_RESOLUTION|>--- conflicted
+++ resolved
@@ -202,14 +202,6 @@
         """
         logger.info("Loading endpoint local config")
 
-<<<<<<< HEAD
-=======
-        working_dir = self.config.working_dir
-        if self.config.working_dir is None:
-            working_dir = os.path.join(self.logdir, "worker_logs")
-        logger.info("Setting working_dir: {}".format(working_dir))
-
->>>>>>> 23290d5a
         self.results_passthrough = multiprocessing.Queue()
         self.executors = {}
         for executor in self.config.executors:
