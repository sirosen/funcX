#!/usr/bin/env python
import argparse
import logging
import os
import pickle
import platform
import queue
import signal
import sys
import threading
import time
from queue import Queue
from typing import Tuple

import zmq
from parsl.executors.errors import ScalingFailed
from parsl.version import VERSION as PARSL_VERSION
from retry.api import retry_call

from funcx import __version__ as funcx_sdk_version
from funcx import set_file_logger
from funcx.sdk.client import FuncXClient
from funcx.serialize import FuncXSerializer
from funcx_endpoint import __version__ as funcx_endpoint_version
from funcx_endpoint.endpoint.register_endpoint import register_endpoint
from funcx_endpoint.endpoint.taskqueue import TaskQueue
from funcx_endpoint.executors.high_throughput.mac_safe_queue import mpQueue
from funcx_endpoint.executors.high_throughput.messages import (
    COMMAND_TYPES,
    Heartbeat,
    Message,
    MessageType,
    ResultsAck,
    Task,
    TaskStatusCode,
)

LOOP_SLOWDOWN = 0.0  # in seconds
HEARTBEAT_CODE = (2 ** 32) - 1
PKL_HEARTBEAT_CODE = pickle.dumps(HEARTBEAT_CODE)


class ShutdownRequest(Exception):
    """Exception raised when any async component receives a ShutdownRequest"""

    def __init__(self):
        self.tstamp = time.time()

    def __repr__(self):
        return f"Shutdown request received at {self.tstamp}"


class ManagerLost(Exception):
    """Task lost due to worker loss. Worker is considered lost when multiple heartbeats
    have been missed.
    """

    def __init__(self, worker_id):
        self.worker_id = worker_id
        self.tstamp = time.time()

    def __repr__(self):
        return f"Task failure due to loss of worker {self.worker_id}"


<<<<<<< HEAD
class EndpointInterchange(object):
    """ Interchange is a task orchestrator for distributed systems.
=======
class BadRegistration(Exception):
    """A new Manager tried to join the executor with a BadRegistration message"""

    def __init__(self, worker_id, critical=False):
        self.worker_id = worker_id
        self.tstamp = time.time()
        self.handled = "critical" if critical else "suppressed"

    def __repr__(self):
        return f"Manager:{self.worker_id} caused a {self.handled} failure"


class EndpointInterchange:
    """Interchange is a task orchestrator for distributed systems.
>>>>>>> db169f22

    1. Asynchronously queue large volume of tasks (>100K)
    2. Allow for workers to join and leave the union
    3. Detect workers that have failed using heartbeats
    4. Service single and batch requests from workers
    5. Be aware of requests worker resource capacity,
       eg. schedule only jobs that fit into walltime.

    TODO: We most likely need a PUB channel to send out global commandzs, like shutdown
    """

    def __init__(
        self,
        config,
        client_address="127.0.0.1",
        interchange_address="127.0.0.1",
        client_ports: Tuple[int, int, int] = (50055, 50056, 50057),
        launch_cmd=None,
        logdir=".",
        logging_level=logging.INFO,
        endpoint_id=None,
        keys_dir=".curve",
        suppress_failure=True,
        endpoint_dir=".",
        endpoint_name="default",
        reg_info=None,
        funcx_client_options=None,
        results_ack_handler=None,
    ):
        """
        Parameters
        ----------
        config : funcx.Config object
             Funcx config object that describes how compute should be provisioned

        client_address : str
             The ip address at which the parsl client can be reached.
             Default: "127.0.0.1"

        interchange_address : str
             The ip address at which the workers will be able to reach the Interchange.
             Default: "127.0.0.1"

        client_ports : Tuple[int, int, int]
             The ports at which the client can be reached

        launch_cmd : str
             TODO : update

        logdir : str
             Parsl log directory paths. Logs and temp files go here. Default: '.'

        logging_level : int
             Logging level as defined in the logging module. Default: logging.INFO (20)

        keys_dir : str
             Directory from where keys used for communicating with the funcX
             service (forwarders) are stored

        endpoint_id : str
             Identity string that identifies the endpoint to the broker

        suppress_failure : Bool
             When set to True, the interchange will attempt to suppress failures.
             Default: False

        endpoint_dir : str
             Endpoint directory path to store registration info in

        endpoint_name : str
             Name of endpoint

        reg_info : Dict
             Registration info from initial registration on endpoint start, if it
             succeeded

        funcx_client_options : Dict
             FuncXClient initialization options
        """
        self.logdir = logdir
        try:
            os.makedirs(self.logdir)
        except FileExistsError:
            pass

        global logger

        logger = set_file_logger(
            os.path.join(self.logdir, "endpoint.log"),
            name="funcx_endpoint",
            level=logging_level,
        )
        logger.info(
            "Initializing EndpointInterchange process with Endpoint ID: {}".format(
                endpoint_id
            )
        )
        self.config = config
        logger.info(f"Got config : {config}")

        self.client_address = client_address
        self.interchange_address = interchange_address
        self.client_ports = client_ports
        self.suppress_failure = suppress_failure

        self.endpoint_dir = endpoint_dir
        self.endpoint_name = endpoint_name

        if funcx_client_options is None:
            funcx_client_options = {}
        self.funcx_client = FuncXClient(**funcx_client_options)

        self.initial_registration_complete = False
        if reg_info:
            self.initial_registration_complete = True
            self.apply_reg_info(reg_info)

        self.heartbeat_period = self.config.heartbeat_period
        self.heartbeat_threshold = self.config.heartbeat_threshold
        # initalize the last heartbeat time to start the loop
        self.last_heartbeat = time.time()
        self.keys_dir = keys_dir
        self.serializer = FuncXSerializer()

        self.pending_task_queue = Queue()
        self.containers = {}
        self.total_pending_task_count = 0

        self._quiesce_event = threading.Event()
        self._kill_event = threading.Event()

        self.results_ack_handler = results_ack_handler

        logger.info(f"Interchange address is {self.interchange_address}")

        self.endpoint_id = endpoint_id

        self.current_platform = {
            "parsl_v": PARSL_VERSION,
            "python_v": "{}.{}.{}".format(
                sys.version_info.major, sys.version_info.minor, sys.version_info.micro
            ),
            "libzmq_v": zmq.zmq_version(),
            "pyzmq_v": zmq.pyzmq_version(),
            "os": platform.system(),
            "hname": platform.node(),
            "funcx_sdk_version": funcx_sdk_version,
            "funcx_endpoint_version": funcx_endpoint_version,
            "registration": self.endpoint_id,
            "dir": os.getcwd(),
        }

        logger.info(f"Platform info: {self.current_platform}")
        try:
            self.load_config()
        except Exception:
            logger.exception("Caught exception")
            raise

        self.tasks = set()
        self.task_status_deltas = {}

        self._test_start = False

    def load_config(self):
        """Load the config"""
        logger.info("Loading endpoint local config")

        self.results_passthrough = mpQueue()
        self.executors = {}
        for executor in self.config.executors:
            logger.info(f"Initializing executor: {executor.label}")
            executor.funcx_service_address = self.config.funcx_service_address
            if not executor.endpoint_id:
                executor.endpoint_id = self.endpoint_id
            else:
                if not executor.endpoint_id == self.endpoint_id:
                    raise Exception("InconsistentEndpointId")
            self.executors[executor.label] = executor
            if executor.run_dir is None:
                executor.run_dir = self.logdir

    def start_executors(self):
        logger.info("Starting Executors")
        for executor in self.config.executors:
            if hasattr(executor, "passthrough") and executor.passthrough is True:
                executor.start(results_passthrough=self.results_passthrough)

    def apply_reg_info(self, reg_info):
        self.client_address = reg_info["public_ip"]
        self.client_ports = (
            reg_info["tasks_port"],
            reg_info["results_port"],
            reg_info["commands_port"],
        )

    def register_endpoint(self):
        reg_info = register_endpoint(
            self.funcx_client, self.endpoint_id, self.endpoint_dir, self.endpoint_name
        )
        self.apply_reg_info(reg_info)
        return reg_info

    def migrate_tasks_to_internal(self, quiesce_event):
        """Pull tasks from the incoming tasks 0mq pipe onto the internal
        pending task queue

        Parameters:
        -----------
        quiesce_event : threading.Event
              Event to let the thread know when it is time to die.
        """
        logger.info("[TASK_PULL_THREAD] Starting")

        try:
            self._task_puller_loop(quiesce_event)
        except Exception:
            logger.exception("[TASK_PULL_THREAD] Unhandled exception")
        finally:
            quiesce_event.set()
            self.task_incoming.close()
            logger.info("[TASK_PULL_THREAD] Thread loop exiting")

    def _task_puller_loop(self, quiesce_event):
        task_counter = 0
        # Create the incoming queue in the thread to keep
        # zmq.context in the same thread. zmq.context is not thread-safe
        self.task_incoming = TaskQueue(
            self.client_address,
            port=self.client_ports[0],
            identity=self.endpoint_id,
            mode="client",
            set_hwm=True,
            keys_dir=self.keys_dir,
            RCVTIMEO=1000,
            linger=0,
        )

        self.task_incoming.put("forwarder", pickle.dumps(self.current_platform))
        logger.info(
            f"Task incoming on tcp://{self.client_address}:{self.client_ports[0]}"
        )

        self.last_heartbeat = time.time()

        while not quiesce_event.is_set():

            try:
                if int(time.time() - self.last_heartbeat) > self.heartbeat_threshold:
                    logger.critical(
                        "[TASK_PULL_THREAD] Missed too many heartbeats. "
                        "Setting quiesce event."
                    )
                    quiesce_event.set()
                    break

                try:
                    # TODO : Check the kwarg options for get
                    raw_msg = self.task_incoming.get()[0]
                    self.last_heartbeat = time.time()
                except zmq.Again:
                    # We just timed out while attempting to receive
                    logger.debug(
                        "[TASK_PULL_THREAD] {} tasks in internal queue".format(
                            self.total_pending_task_count
                        )
                    )
                    continue
                except Exception:
                    logger.exception(
                        "[TASK_PULL_THREAD] Unknown exception while waiting for tasks"
                    )

                # YADU: TODO We need to do the routing here
                try:
                    msg = Message.unpack(raw_msg)
                except Exception:
                    logger.exception(
                        "[TASK_PULL_THREAD] Failed to unpack message from forwarder"
                    )
                    pass

                if msg == "STOP":
                    self._kill_event.set()
                    quiesce_event.set()
                    break

                elif isinstance(msg, Heartbeat):
                    logger.info("[TASK_PULL_THREAD] Got heartbeat from funcx-forwarder")

                elif isinstance(msg, Task):
                    logger.info(f"[TASK_PULL_THREAD] Received task:{msg.task_id}")
                    self.pending_task_queue.put(msg)
                    self.total_pending_task_count += 1
                    self.task_status_deltas[
                        msg.task_id
                    ] = TaskStatusCode.WAITING_FOR_NODES
                    task_counter += 1
                    logger.debug(
                        "[TASK_PULL_THREAD] Task counter:%s Pending Tasks: %s",
                        task_counter,
                        self.total_pending_task_count,
                    )

                elif isinstance(msg, ResultsAck):
                    self.results_ack_handler.ack(msg.task_id)

                else:
                    logger.warning(
                        f"[TASK_PULL_THREAD] Unknown message type received: {msg}"
                    )

            except Exception:
                logger.exception("[TASK_PULL_THREAD] Something really bad happened")
                continue

    def get_container(self, container_uuid):
        """Get the container image location if it is not known to the interchange"""
        if container_uuid not in self.containers:
            if container_uuid == "RAW" or not container_uuid:
                self.containers[container_uuid] = "RAW"
            else:
                try:
                    container = self.funcx_client.get_container(
                        container_uuid, self.config.container_type
                    )
                except Exception:
                    logger.exception(
                        "[FETCH_CONTAINER] Unable to resolve container location"
                    )
                    self.containers[container_uuid] = "RAW"
                else:
                    logger.info(f"[FETCH_CONTAINER] Got container info: {container}")
                    self.containers[container_uuid] = container.get("location", "RAW")
        return self.containers[container_uuid]

    def _command_server(self, quiesce_event):
        """Command server to run async command to the interchange

        We want to be able to receive the following not yet implemented/updated
        commands:
         - OutstandingCount
         - ListManagers (get outstanding broken down by manager)
         - HoldWorker
         - Shutdown
        """
        logger.debug("[COMMAND] Command Server Starting")

        try:
            self._command_server_loop(quiesce_event)
        except Exception:
            logger.exception("[COMMAND] Unhandled exception")
        finally:
            quiesce_event.set()
            self.command_channel.close()
            logger.info("[COMMAND] Thread loop exiting")

    def _command_server_loop(self, quiesce_event):
        self.command_channel = TaskQueue(
            self.client_address,
            port=self.client_ports[2],
            identity=self.endpoint_id,
            mode="client",
            RCVTIMEO=1000,  # in milliseconds
            keys_dir=self.keys_dir,
            set_hwm=True,
            linger=0,
        )

        # TODO :Register all channels with the authentication string.
        self.command_channel.put(
            "forwarder", pickle.dumps({"registration": self.endpoint_id})
        )

        while not quiesce_event.is_set():
            try:
                # Wait for 1000 ms
                buffer = self.command_channel.get(timeout=1000)
                logger.debug(f"[COMMAND] Received command request {buffer}")
                command = Message.unpack(buffer)
                if command.type not in COMMAND_TYPES:
                    logger.error("Received incorrect message type on command channel")
                    self.command_channel.put(bytes())
                    continue

                if command.type is MessageType.HEARTBEAT_REQ:
                    logger.info("[COMMAND] Received synchonous HEARTBEAT_REQ from hub")
                    logger.info(
                        f"[COMMAND] Replying with Heartbeat({self.endpoint_id})"
                    )
                    reply = Heartbeat(self.endpoint_id)

                logger.debug(f"[COMMAND] Reply: {reply}")
                self.command_channel.put(reply.pack())

            except zmq.Again:
                # logger.debug("[COMMAND] is alive")
                continue

    def quiesce(self):
        """Temporarily stop everything on the interchange in order to reach a consistent
        state before attempting to start again. This must be called on the main thread
        """
        logger.info(
            "Interchange Quiesce in progress (stopping and joining all threads)"
        )
        self._quiesce_event.set()
        self._task_puller_thread.join()
        self._command_thread.join()

        logger.info("Saving unacked results to disk")
        try:
            self.results_ack_handler.persist()
        except Exception:
            logger.exception("Caught exception while saving unacked results")
            logger.warning("Interchange will continue without saving unacked results")

        # this must be called last to ensure the next interchange run will occur
        self._quiesce_event.clear()

    def stop(self):
        """Prepare the interchange for shutdown"""
        logger.info("Shutting down EndpointInterchange")

        # TODO: shut down executors gracefully

        # kill_event must be set before quiesce_event because we need to guarantee that
        # once the quiesce is complete, the interchange will not try to start again
        self._kill_event.set()
        self._quiesce_event.set()

    def handle_sigterm(self, sig_num, curr_stack_frame):
        logger.warning("Received SIGTERM, attempting to save unacked results to disk")
        try:
            self.results_ack_handler.persist()
        except Exception:
            logger.exception("Caught exception while saving unacked results")
        else:
            logger.info("Unacked results successfully saved to disk")
        sys.exit(1)

    def start(self):
        """Start the Interchange"""
        logger.info("Starting EndpointInterchange")

        signal.signal(signal.SIGTERM, self.handle_sigterm)

        self._quiesce_event.clear()
        self._kill_event.clear()

        # NOTE: currently we only start the executors once because
        # the current behavior is to keep them running decoupled while
        # the endpoint is waiting for reconnection
        self.start_executors()

        while not self._kill_event.is_set():
            self._start_threads_and_main()
            self.quiesce()
            # this check is solely for testing to force this loop to only run once
            if self._test_start:
                break

        logger.info("EndpointInterchange shutdown complete.")

    def _start_threads_and_main(self):
        # re-register on every loop start
        if not self.initial_registration_complete:
            # Register the endpoint
            logger.info("Running endpoint registration retry loop")
            reg_info = retry_call(
                self.register_endpoint, delay=10, max_delay=300, backoff=1.2
            )
            logger.info(
                "Endpoint registered with UUID: {}".format(reg_info["endpoint_id"])
            )

        self.initial_registration_complete = False

        logger.info(
            "Attempting connection to client at {} on ports: {},{},{}".format(
                self.client_address,
                self.client_ports[0],
                self.client_ports[1],
                self.client_ports[2],
            )
        )

        self._task_puller_thread = threading.Thread(
            target=self.migrate_tasks_to_internal, args=(self._quiesce_event,)
        )
        self._task_puller_thread.start()

        self._command_thread = threading.Thread(
            target=self._command_server, args=(self._quiesce_event,)
        )
        self._command_thread.start()

        try:
            self._main_loop()
        except Exception:
            logger.exception("[MAIN] Unhandled exception")
        finally:
            self.results_outgoing.close()
            logger.info("[MAIN] Thread loop exiting")

    def _main_loop(self):
        self.results_outgoing = TaskQueue(
            self.client_address,
            port=self.client_ports[1],
            identity=self.endpoint_id,
            mode="client",
            keys_dir=self.keys_dir,
            # Fail immediately if results cannot be sent back
            SNDTIMEO=0,
            set_hwm=True,
            linger=0,
        )
        self.results_outgoing.put(
            "forwarder", pickle.dumps({"registration": self.endpoint_id})
        )

        # TODO: this resend must happen after any endpoint re-registration to
        # ensure there are not unacked results left
        resend_results_messages = self.results_ack_handler.get_unacked_results_list()
        if len(resend_results_messages) > 0:
            logger.info(
                "[MAIN] Resending %s previously unacked results",
                len(resend_results_messages),
            )

        # TODO: this should be a multipart send rather than a loop
        for results in resend_results_messages:
            self.results_outgoing.put("forwarder", results)

        executor = list(self.executors.values())[0]
        last = time.time()

        while not self._quiesce_event.is_set():
            if last + self.heartbeat_threshold < time.time():
                logger.debug("[MAIN] alive")
                last = time.time()
                try:
                    # Adding results heartbeat to essentially force a TCP keepalive
                    # without meddling with OS TCP keepalive defaults
                    self.results_outgoing.put("forwarder", b"HEARTBEAT")
                except Exception:
                    logger.exception(
                        "[MAIN] Sending heartbeat to the forwarder over the results "
                        "channel has failed"
                    )
                    raise

            self.results_ack_handler.check_ack_counts()

            try:
                task = self.pending_task_queue.get(block=True, timeout=0.01)
                executor.submit_raw(task.pack())
            except queue.Empty:
                pass
            except Exception:
                logger.exception(
                    "[MAIN] Unhandled issue while waiting for pending tasks"
                )
                pass

            try:
                results = self.results_passthrough.get(False, 0.01)

                task_id = results["task_id"]
                if task_id:
                    self.results_ack_handler.put(task_id, results["message"])
                    logger.info(f"Passing result to forwarder for task {task_id}")

                # results will be a pickled dict with task_id, container_id,
                # and results/exception
                self.results_outgoing.put("forwarder", results["message"])

            except queue.Empty:
                pass

            except Exception:
                logger.exception(
                    "[MAIN] Something broke while forwarding results from executor "
                    "to forwarder queues"
                )
                continue

    def get_status_report(self):
        """Get utilization numbers"""
        total_cores = 0
        total_mem = 0
        core_hrs = 0
        active_managers = 0
        free_capacity = 0
        outstanding_tasks = self.get_total_tasks_outstanding()
        pending_tasks = self.total_pending_task_count
        num_managers = len(self._ready_manager_queue)
        live_workers = self.get_total_live_workers()

        for manager in self._ready_manager_queue:
            total_cores += self._ready_manager_queue[manager]["cores"]
            total_mem += self._ready_manager_queue[manager]["mem"]
            active_dur = abs(
                time.time() - self._ready_manager_queue[manager]["reg_time"]
            )
            core_hrs += (active_dur * total_cores) / 3600
            if self._ready_manager_queue[manager]["active"]:
                active_managers += 1
            free_capacity += self._ready_manager_queue[manager]["free_capacity"][
                "total_workers"
            ]

        result_package = {
            "task_id": -2,
            "info": {
                "total_cores": total_cores,
                "total_mem": total_mem,
                "new_core_hrs": core_hrs - self.last_core_hr_counter,
                "total_core_hrs": round(core_hrs, 2),
                "managers": num_managers,
                "active_managers": active_managers,
                "total_workers": live_workers,
                "idle_workers": free_capacity,
                "pending_tasks": pending_tasks,
                "outstanding_tasks": outstanding_tasks,
                "worker_mode": self.config.worker_mode,
                "scheduler_mode": self.config.scheduler_mode,
                "scaling_enabled": self.config.scaling_enabled,
                "mem_per_worker": self.config.mem_per_worker,
                "cores_per_worker": self.config.cores_per_worker,
                "prefetch_capacity": self.config.prefetch_capacity,
                "max_blocks": self.config.provider.max_blocks,
                "min_blocks": self.config.provider.min_blocks,
                "max_workers_per_node": self.config.max_workers_per_node,
                "nodes_per_block": self.config.provider.nodes_per_block,
            },
        }

        self.last_core_hr_counter = core_hrs
        return result_package

    def scale_out(self, blocks=1, task_type=None):
        """Scales out the number of blocks by "blocks"

        Raises:
             NotImplementedError
        """
        r = []
        for _i in range(blocks):
            if self.config.provider:
                self._block_counter += 1
                external_block_id = str(self._block_counter)
                if not task_type and self.config.scheduler_mode == "hard":
                    launch_cmd = self.launch_cmd.format(
                        block_id=external_block_id, worker_type="RAW"
                    )
                else:
                    launch_cmd = self.launch_cmd.format(
                        block_id=external_block_id, worker_type=task_type
                    )
                if not task_type:
                    internal_block = self.config.provider.submit(launch_cmd, 1)
                else:
                    internal_block = self.config.provider.submit(
                        launch_cmd, 1, task_type
                    )
                logger.debug(f"Launched block {external_block_id}->{internal_block}")
                if not internal_block:
                    raise (
                        ScalingFailed(
                            self.provider.label,
                            "Attempts to provision nodes via provider has failed",
                        )
                    )
                self.blocks[external_block_id] = internal_block
                self.block_id_map[internal_block] = external_block_id
            else:
                logger.error("No execution provider available")
                r = None
        return r

    def scale_in(self, blocks=None, block_ids=None, task_type=None):
        """Scale in the number of active blocks by specified amount.

        Parameters
        ----------
        blocks : int
            # of blocks to terminate

        block_ids : [str.. ]
            List of external block ids to terminate
        """
        if block_ids is None:
            block_ids = []
        if task_type:
            logger.info(
                "Scaling in blocks of specific task type %s. "
                "Let the provider decide which to kill",
                task_type,
            )
            if self.config.scaling_enabled and self.config.provider:
                to_kill, r = self.config.provider.cancel(blocks, task_type)
                logger.info(f"Get the killed blocks: {to_kill}, and status: {r}")
                for job in to_kill:
                    logger.info(
                        "[scale_in] Getting the block_id map {} for job {}".format(
                            self.block_id_map, job
                        )
                    )
                    block_id = self.block_id_map[job]
                    logger.info(f"[scale_in] Holding block {block_id}")
                    self._hold_block(block_id)
                    self.blocks.pop(block_id)
                return r

        if block_ids:
            block_ids_to_kill = block_ids
        else:
            block_ids_to_kill = list(self.blocks.keys())[:blocks]

        # Try a polite terminate
        # TODO : Missing logic to hold blocks
        for block_id in block_ids_to_kill:
            self._hold_block(block_id)

        # Now kill via provider
        to_kill = [self.blocks.pop(bid) for bid in block_ids_to_kill]

        if self.config.scaling_enabled and self.config.provider:
            r = self.config.provider.cancel(to_kill)

        return r

    def provider_status(self):
        """Get status of all blocks from the provider"""
        status = []
        if self.config.provider:
            logger.debug(
                "[MAIN] Getting the status of {} blocks.".format(
                    list(self.blocks.values())
                )
            )
            status = self.config.provider.status(list(self.blocks.values()))
            logger.debug(f"[MAIN] The status is {status}")

        return status


def starter(comm_q, *args, **kwargs):
    """Start the interchange process

    The executor is expected to call this function.
    The args, kwargs match that of the Interchange.__init__
    """
    # logger = multiprocessing.get_logger()
    ic = EndpointInterchange(*args, **kwargs)
    # comm_q.put((ic.worker_task_port,
    #            ic.worker_result_port))
    ic.start()


def cli_run():

    parser = argparse.ArgumentParser()
    parser.add_argument("-c", "--client_address", required=True, help="Client address")
    parser.add_argument(
        "--client_ports",
        required=True,
        help="client ports as a triple of outgoing,incoming,command",
    )
    parser.add_argument("--worker_port_range", help="Worker port range as a tuple")
    parser.add_argument(
        "-l",
        "--logdir",
        default="./parsl_worker_logs",
        help="Parsl worker log directory",
    )
    parser.add_argument(
        "--worker_ports",
        default=None,
        help="OPTIONAL, pair of workers ports to listen on, "
        "e.g. --worker_ports=50001,50005",
    )
    parser.add_argument(
        "--suppress_failure",
        action="store_true",
        help="Enables suppression of failures",
    )
    parser.add_argument(
        "--endpoint_id",
        required=True,
        help="Endpoint ID, used to identify the endpoint to the remote broker",
    )
    parser.add_argument("--hb_threshold", help="Heartbeat threshold in seconds")
    parser.add_argument(
        "--config",
        default=None,
        help="Configuration object that describes provisioning",
    )
    parser.add_argument(
        "-d", "--debug", action="store_true", help="Enables debug logging"
    )

    print("Starting HTEX Intechange")
    args = parser.parse_args()

    optionals = {}
    optionals["suppress_failure"] = args.suppress_failure
    optionals["logdir"] = os.path.abspath(args.logdir)
    optionals["client_address"] = args.client_address
    optionals["client_ports"] = [int(i) for i in args.client_ports.split(",")]
    optionals["endpoint_id"] = args.endpoint_id

    # DEBUG ONLY : TODO: FIX
    if args.config is None:
        from parsl.providers import LocalProvider

        from funcx_endpoint.endpoint.utils.config import Config

        config = Config(
            worker_debug=True,
            scaling_enabled=True,
            provider=LocalProvider(
                init_blocks=1,
                min_blocks=1,
                max_blocks=1,
            ),
            max_workers_per_node=2,
            funcx_service_address="http://127.0.0.1:8080",
        )
        optionals["config"] = config
    else:
        optionals["config"] = args.config

    if args.debug:
        optionals["logging_level"] = logging.DEBUG
    if args.worker_ports:
        optionals["worker_ports"] = [int(i) for i in args.worker_ports.split(",")]
    if args.worker_port_range:
        optionals["worker_port_range"] = [
            int(i) for i in args.worker_port_range.split(",")
        ]

    ic = EndpointInterchange(**optionals)
    ic.start()

    """
    with daemon.DaemonContext():
    """<|MERGE_RESOLUTION|>--- conflicted
+++ resolved
@@ -63,25 +63,8 @@
         return f"Task failure due to loss of worker {self.worker_id}"
 
 
-<<<<<<< HEAD
-class EndpointInterchange(object):
-    """ Interchange is a task orchestrator for distributed systems.
-=======
-class BadRegistration(Exception):
-    """A new Manager tried to join the executor with a BadRegistration message"""
-
-    def __init__(self, worker_id, critical=False):
-        self.worker_id = worker_id
-        self.tstamp = time.time()
-        self.handled = "critical" if critical else "suppressed"
-
-    def __repr__(self):
-        return f"Manager:{self.worker_id} caused a {self.handled} failure"
-
-
 class EndpointInterchange:
     """Interchange is a task orchestrator for distributed systems.
->>>>>>> db169f22
 
     1. Asynchronously queue large volume of tasks (>100K)
     2. Allow for workers to join and leave the union
